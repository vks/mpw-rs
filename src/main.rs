#![feature(try_from, custom_derive, plugin, question_mark, core_intrinsics)]
#![plugin(serde_macros)]

#[macro_use]
extern crate lazy_static;
#[macro_use]
extern crate clap;
extern crate rpassword;
extern crate serde;
extern crate data_encoding;

use std::io::{Read, Write};
use std::fs::File;

use clap::{Arg, App, AppSettings};
use rpassword::read_password;
use data_encoding::base64;

mod algorithm;
mod clear_on_drop;
mod config;

use algorithm::{SiteVariant, SiteType, master_key_for_user_v3,
    password_for_site_v3, identicon, min_buffer_len, encrypt, decrypt};
use clear_on_drop::ClearOnDrop;
use config::{merge_options, Config, SiteConfig, Site};

static TYPE_HELP: &'static str =
"The password's template\n\
(defaults to 'long' for password, 'name' for login, 'phrase' for answer)\n\
\n\
x, max, maximum   20 characters, contains symbols.\n\
l, long           Copy-friendly, 14 characters, contains symbols.\n\
m, med, medium    Copy-friendly, 8 characters, contains symbols.\n\
b, basic          8 characters, no symbols.\n\
s, short          Copy-friendly, 4 characters, no symbols.\n\
i, pin            4 numbers.\n\
n, name           9 letter name.\n\
p, phrase         20 character sentence.\n";

/// Flush to make sure the prompt is visible.
fn flush() {
    std::io::stdout().flush().unwrap_or_exit("could not flush stdout");
}

/// Read the master password from stdin and generate the master key.
fn generate_master_key(full_name: &str) -> ClearOnDrop<[u8; 64]> {
    print!("Please enter the master password: ");
    flush();
    let master_password = read_password().unwrap_or_exit("could not read master password");

    let identicon = identicon(full_name.as_bytes(), master_password.as_bytes());
    println!("Identicon: {}", identicon);
    let master_key = master_key_for_user_v3(
        full_name.as_bytes(),
        master_password.as_bytes()
    ).unwrap_or_exit("could not generate master key");
    master_key
}

/// Read a site password to be stored from stdin.
fn get_site_password() -> ClearOnDrop<String> {
    print!("Please enter the site password to be stored: ");
    flush();
    let password = read_password().unwrap_or_exit("could not read site password");
    ClearOnDrop::new(password)
}

/// Exit the program with an error message.
fn exit(message: &str) -> ! {
    let err = clap::Error::with_description(message, clap::ErrorKind::InvalidValue);
    // Ther ErrorKind does not really matter, because we are only interested in exiting and
    // creating a nice error message in case of failure.
    err.exit()
}

trait UnwrapOrExit<T>
    where Self: Sized
{
    /// Unwrap the value or execute a closure.
    fn unwrap_or_else<F>(self, f: F) -> T
        where F: FnOnce() -> T;

    /// Unwrap the value or exit the program with an error message.
    fn unwrap_or_exit(self, message: &str) -> T {
        self.unwrap_or_else(|| exit(message))
    }
}

impl<T> UnwrapOrExit<T> for Option<T> {
    fn unwrap_or_else<F>(self, f: F) -> T
        where F: FnOnce() -> T
    {
        self.unwrap_or_else(f)
    }
}

impl<T, E> UnwrapOrExit<T> for Result<T, E> {
    fn unwrap_or_else<F>(self, f: F) -> T
        where F: FnOnce() -> T
    {
        self.unwrap_or_else(|_| f())
    }
}

fn main() {
    let matches = App::new("Master Password")
        .about("A stateless password management solution.")
        .version(crate_version!())
        .setting(AppSettings::HidePossibleValuesInHelp)
        .arg(Arg::with_name("site")
             .help("The domain name of the site.")
             .number_of_values(1)
             .index(1)
             .required_unless("config"))
        .arg(Arg::with_name("full name")
             .long("name")
             .short("u")
             .help("The full name of the user.\nOptional if given in config.")
             .required_unless("config")
             .number_of_values(1)
             .takes_value(true))
        .arg(Arg::with_name("type")
             .long("type")
             .short("t")
             .help(TYPE_HELP)
             .next_line_help(true)
             .takes_value(true)
             .number_of_values(1)
             .possible_values(&[
                 "x", "max", "maximum",
                 "l", "long",
                 "m", "med", "medium",
                 "b", "basic",
                 "s", "short",
                 "i", "pin",
                 "n", "name",
                 "p", "phrase",
             ]))
        .arg(Arg::with_name("counter")
             .long("counter")
             .short("c")
             .help("The value of the site counter.")
             .takes_value(true)
             .number_of_values(1))
        .arg(Arg::with_name("variant")
             .long("variant")
             .short("v")
             .help("The kind of content to generate (defaults to 'password')\n\
                    \n\
                    p, password  Generate a password\n\
                    l, login     Generate a login name\n\
                    a, answer    Generate an answer to a question")
             .next_line_help(true)
             .takes_value(true)
             .number_of_values(1)
             .possible_values(&[
                "p", "password",
                "l", "login",
                "a", "answer"
             ]))
        .arg(Arg::with_name("context")
             .long("context")
             .short("C")
             .help("Empty for a universal site or the most significant word(s) of the question.")
             .takes_value(true)
             .number_of_values(1))
        .arg(Arg::with_name("dump")
             .long("dump")
             .short("d")
             .help("Dump the configuration as a TOML."))
        .arg(Arg::with_name("config")
             .long("config")
             .short("i")
             .help("Read/write configuration from/to a TOML file.")
             .takes_value(true)
             .number_of_values(1))
        .arg(Arg::with_name("add")
             .long("add")
             .short("a")
             .help("Add parameters of site password to configuration file.")
             .requires_all(&["site", "config"])
             .conflicts_with_all(&["replace", "delete", "store"]))
        .arg(Arg::with_name("replace")
             .long("replace")
             .short("r")
             .help("Replace parameters of all site passwords in configuration file.\n\
                    Does not delete stored passwords.")
             .requires_all(&["site", "config"])
             .conflicts_with_all(&["add", "delete", "store"]))
        .arg(Arg::with_name("delete")
             .long("delete")
             .short("D")
             .help("Delete parameters of all site passwords in configuration file.\n\
                    Does not delete stored passwords.")
             .requires_all(&["site", "config"])
             .conflicts_with_all(&["add", "replace", "store"]))
        .arg(Arg::with_name("store")
             .long("store")
             .short("s")
             .help("Encrypt and store a password")
             .requires_all(&["site", "config"])
             .conflicts_with_all(&["add", "delete", "replace"]))
        .get_matches();

    // If given, read config from path.
    let config_path = matches.value_of("config");
    let mut config_string = String::new();
    let mut config = if let Some(path) = config_path {
        let file = File::open(path);
        match file {
            Ok(mut f) => {
                f.read_to_string(&mut config_string)
                    .unwrap_or_exit("could not read given config file");
                Config::from_str(&config_string)
                    .unwrap_or_exit("could not parse given config file")
            },
            Err(_) => {
                // If the config file is not present, assume an empty config.
                // TODO: make sure we get an error if the config is the only argument
                Config::new()
            }
        }
    } else {
        Config::new()
    };

    // Read config from CLI parameters.
    let mut param_config = Config::new();
    param_config.full_name = matches.value_of("full name").map(Into::into);
    let param_site_name = matches.value_of("site");
    if let Some(name) = param_site_name {
        let param_site_config = SiteConfig {
            name: name.into(),
            type_: matches.value_of("type").map(|s| SiteType::from_str(s).unwrap()),
            //^ This unwrap is safe, because clap already did the check.
            counter: matches.value_of("counter")
            .map(|c| c.parse().unwrap_or_exit("counter must be an unsigned 32-bit integer")),
            variant: matches.value_of("variant").map(|s| SiteVariant::from_str(s).unwrap()),
            //^ This unwrap is safe, because clap already did the check.
            context: matches.value_of("context").map(Into::into),
            encrypted: None,
        };
        param_config.sites = Some(vec![param_site_config]);
    }

    if matches.is_present("replace") || matches.is_present("delete") {
        // Remove all sites that have the given name, unless they stored a
        // password.
        let param_site_name = param_site_name.unwrap();
        //^ This unwrap is safe, because clap already did the check.
        if let Some(ref mut sites) = config.sites {
<<<<<<< HEAD
            sites.retain(|ref s|
=======
            sites.retain(|s|
>>>>>>> fa6c195c
                s.name != param_site_name || s.encrypted.is_some());
        }
    }

    let mut master_key = None;

    // Merge parameters into config.
    if let (Some(config_name), Some(param_name)) =
        (config.full_name.as_ref(), param_config.full_name.as_ref())
    {
        if config_name != param_name {
           exit("full name given as paramater conflicts with config");
        }
    }
    if matches.is_present("store") {
        let full_name = merge_options(
            config.full_name.as_ref(),
            param_config.full_name.as_ref(),
        ).unwrap_or_exit("need full name to generate master key");
        let key = generate_master_key(full_name);

        let password = get_site_password();
        let mut buffer = vec![0; min_buffer_len(password.len())];
        encrypt(password.as_ref(), &key, &mut buffer);
<<<<<<< HEAD
        let ref mut site = param_config.sites.as_mut().unwrap()[0];
=======
        let site = &mut param_config.sites.as_mut().unwrap()[0];
>>>>>>> fa6c195c
        //^ This unwrap is safe, because we now it was set to Some before.
        site.encrypted = Some(
            base64::encode(&buffer).into()
        );
        site.type_ = Some(SiteType::Stored);
        master_key = Some(key);
    }
    config.merge(param_config);

    if matches.is_present("add") ||
       matches.is_present("replace") ||
       matches.is_present("delete") ||
       matches.is_present("store") {
        // Overwrite config file.
        let s = config.encode();
        debug_assert!(s != "");
        let path = config_path.as_ref().unwrap();
        //^ This unwrap is safe, because clap already did the check.
        let mut f = File::create(path)
            .unwrap_or_exit("could not overwrite given config file");
        f.write_all(s.as_bytes())
            .unwrap_or_exit("could not write to given config file");
        return;
    }

    if matches.is_present("dump") {
        // Output config.
        let s = config.encode();
        debug_assert!(s != "");
        println!("{}", s);
        return;
    }

    let full_name = config.full_name.as_ref()
        .unwrap_or_exit("need full name to generate master key");

    let site_configs = config.sites.as_ref()
        .unwrap_or_exit("need a site via command line parameters or via config");

    let master_key = if let Some(key) = master_key {
        key
    } else {
        generate_master_key(full_name)
    };

    // Generate or decrypt passwords.
    for site_config in site_configs {
        let site = Site::from_config(site_config).unwrap_or_else(|e| exit(&e.message));
        // If a site was given, skip all other sites.
        // FIXME: site from parameter should not be printed if already present?
        if let Some(name) = param_site_name {
            if name != site.name {
                continue;
            }
        }
        // We have to define the containers of the passwords here, so that the
        // slices into them survive until we print the password.
        let mut buffer = ClearOnDrop::new(vec![]);
        let password_string;
        let password = match site.type_ {
            SiteType::Stored => {
                let encrypted = site.encrypted.as_ref()
                    .unwrap_or_exit("found stored password without 'encrypted' field")
                    .as_bytes();
                let decoded = &base64::decode(encrypted)
                    .unwrap_or_exit("could not decode 'encrypted' field");
                buffer.resize(decoded.len(), 0);
                buffer.clone_from_slice(decoded);
                let decrypted = decrypt(&master_key, &mut buffer);
                std::str::from_utf8(decrypted).unwrap_or_exit("could not decrypt stored password")
            },
            _ => {
                password_string = password_for_site_v3(
                    &master_key,
                    site.name.as_bytes(),
                    site.type_,
                    site.counter,
                    site.variant,
                    site.context.as_bytes()
                ).unwrap_or_exit("could not generate site password");
                &password_string
            },
        };
        // TODO: print non-default parameters
        println!("Password for {}: {}", site.name, password);
    }
}<|MERGE_RESOLUTION|>--- conflicted
+++ resolved
@@ -250,11 +250,7 @@
         let param_site_name = param_site_name.unwrap();
         //^ This unwrap is safe, because clap already did the check.
         if let Some(ref mut sites) = config.sites {
-<<<<<<< HEAD
-            sites.retain(|ref s|
-=======
             sites.retain(|s|
->>>>>>> fa6c195c
                 s.name != param_site_name || s.encrypted.is_some());
         }
     }
@@ -279,11 +275,7 @@
         let password = get_site_password();
         let mut buffer = vec![0; min_buffer_len(password.len())];
         encrypt(password.as_ref(), &key, &mut buffer);
-<<<<<<< HEAD
-        let ref mut site = param_config.sites.as_mut().unwrap()[0];
-=======
         let site = &mut param_config.sites.as_mut().unwrap()[0];
->>>>>>> fa6c195c
         //^ This unwrap is safe, because we now it was set to Some before.
         site.encrypted = Some(
             base64::encode(&buffer).into()
